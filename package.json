{
  "name": "azurecli",
  "displayName": "Azure CLI Tools",
  "description": "Tools for developing and running commands of the Azure CLI.",
  "version": "0.4.5",
  "icon": "images/azure_icon.png",
  "publisher": "ms-vscode",
  "repository": {
    "type": "git",
    "url": "https://github.com/Microsoft/vscode-azurecli.git"
  },
  "license": "MIT",
  "bugs": {
    "url": "https://github.com/Microsoft/vscode-azurecli/issues"
  },
  "engines": {
    "vscode": "^1.31.0"
  },
  "categories": [
    "Programming Languages",
    "Snippets",
    "Azure"
  ],
  "activationEvents": [
    "onLanguage:azcli",
    "onCommand:ms-azurecli.installAzureCLI"
  ],
  "main": "./out/src/extension",
  "contributes": {
    "languages": [
      {
        "id": "azcli",
        "aliases": [
          "Azure CLI Scrapbook",
          "azcli"
        ],
        "extensions": [
          ".azcli"
        ],
        "configuration": "./language-configuration.json"
      }
    ],
    "grammars": [
      {
        "language": "azcli",
        "scopeName": "source.azcli",
        "path": "./syntaxes/azcli.tmLanguage.json"
      }
    ],
    "commands": [
      {
        "category": "Azure CLI",
        "command": "ms-azurecli.runLineInTerminal",
        "title": "Run Line in Terminal"
      },
      {
        "category": "Azure CLI",
        "command": "ms-azurecli.runLineInEditor",
        "title": "Run Line in Editor"
      },
      {
        "category": "Azure CLI",
        "command": "ms-azurecli.toggleLiveQuery",
        "title": "Toggle Live Query"
      },
      {
        "category": "Azure CLI",
        "command": "ms-azurecli.installAzureCLI",
        "title": "Install the Azure CLI"
      }
    ],
    "keybindings": [
      {
        "command": "ms-azurecli.runLineInTerminal",
        "key": "ctrl+'",
        "mac": "cmd+'",
        "when": "editorTextFocus && editorLangId == 'azcli'"
      },
      {
        "command": "ms-azurecli.runLineInEditor",
        "key": "ctrl+shift+'",
        "mac": "cmd+shift+'",
        "when": "editorTextFocus && editorLangId == 'azcli'"
      },
      {
        "command": "ms-azurecli.toggleLiveQuery",
        "key": "ctrl+;",
        "mac": "cmd+;",
        "when": "editorTextFocus && editorLangId == 'azcli'"
      }
    ],
    "configuration": {
      "type": "object",
      "title": "Azure CLI Tools Configuration",
      "properties": {
        "ms-azurecli.showResponseInDifferentTab": {
          "type": "boolean",
          "default": false,
          "scope": "resource",
          "description": "Show response in different tab"
        }
      }
    },
    "menus": {
      "editor/context": [
        {
          "command": "ms-azurecli.runLineInTerminal",
          "group": "2_run",
          "when": "editorLangId == 'azcli'"
        },
        {
          "command": "ms-azurecli.runLineInEditor",
          "group": "2_run",
          "when": "editorLangId == 'azcli'"
        }
      ],
      "commandPalette": [
        {
          "command": "ms-azurecli.runLineInTerminal",
          "when": "editorLangId == 'azcli'"
        },
        {
          "command": "ms-azurecli.runLineInEditor",
          "when": "editorLangId == 'azcli'"
        },
        {
          "command": "ms-azurecli.toggleLiveQuery",
          "when": "editorLangId == 'azcli'"
        }
      ]
    }
  },
  "scripts": {
    "vscode:prepublish": "npm run compile",
    "compile": "tsc -p ./",
    "watch": "tsc -watch -p ./",
    "postinstall": "node ./node_modules/vscode/bin/install"
  },
  "devDependencies": {
    "@types/jmespath": "0.15.0",
    "@types/node": "10.14.1",
    "@types/semver": "5.5.0",
    "tslint": "5.16.0",
    "typescript": "3.3.3333",
<<<<<<< HEAD
    "vscode": "1.1.30",
    "elegant-spinner": "1.0.1"
=======
    "vscode": "1.1.33"
>>>>>>> 47ba5abe
  },
  "dependencies": {
    "jmespath": "0.15.0",
    "semver": "5.6.0"
  }
}<|MERGE_RESOLUTION|>--- conflicted
+++ resolved
@@ -142,12 +142,8 @@
     "@types/semver": "5.5.0",
     "tslint": "5.16.0",
     "typescript": "3.3.3333",
-<<<<<<< HEAD
-    "vscode": "1.1.30",
+    "vscode": "1.1.33",
     "elegant-spinner": "1.0.1"
-=======
-    "vscode": "1.1.33"
->>>>>>> 47ba5abe
   },
   "dependencies": {
     "jmespath": "0.15.0",
