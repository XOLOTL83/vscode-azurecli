/*---------------------------------------------------------------------------------------------
 *  Copyright (c) Microsoft Corporation. All rights reserved.
 *  Licensed under the MIT License. See License.txt in the project root for license information.
 *--------------------------------------------------------------------------------------------*/
import * as jmespath from 'jmespath';
import { HoverProvider, Hover, SnippetString, StatusBarAlignment, StatusBarItem, ExtensionContext, TextDocument, TextDocumentChangeEvent, Disposable, TextEditor, Selection, languages, commands, Range, ViewColumn, Position, CancellationToken, ProviderResult, CompletionItem, CompletionList, CompletionItemKind, CompletionItemProvider, window, workspace, env, Uri, WorkspaceEdit } from 'vscode';

import { AzService, CompletionKind, Arguments, Status } from './azService';
import { parse, findNode } from './parser';
import { exec } from './utils';
import * as spinner from 'elegant-spinner';

export function activate(context: ExtensionContext) {
    const azService = new AzService(azNotFound);
    context.subscriptions.push(languages.registerCompletionItemProvider('azcli', new AzCompletionItemProvider(azService), ' '));
    context.subscriptions.push(languages.registerHoverProvider('azcli', new AzHoverProvider(azService)));
    const status = new StatusBarInfo(azService);
    context.subscriptions.push(status);
    context.subscriptions.push(new RunLineInTerminal());
    context.subscriptions.push(new RunLineInEditor(status));
    context.subscriptions.push(commands.registerCommand('ms-azurecli.installAzureCLI', installAzureCLI));
}

const completionKinds: Record<CompletionKind, CompletionItemKind> = {
    group: CompletionItemKind.Module,
    command: CompletionItemKind.Function,
    argument_name: CompletionItemKind.Variable,
    argument_value: CompletionItemKind.EnumMember,
    snippet: CompletionItemKind.Snippet
};

class AzCompletionItemProvider implements CompletionItemProvider {

    constructor(private azService: AzService) {
    }

    provideCompletionItems(document: TextDocument, position: Position, token: CancellationToken): ProviderResult<CompletionItem[] | CompletionList> {
        const line = document.lineAt(position).text;
        const parsed = parse(line);
        const start = parsed.subcommand[0];
        if (start && start.offset + start.length < position.character && start.text !== 'az') {
            return;
        }
        const node = findNode(parsed, position.character - 1);
        if (node && node.kind === 'comment') {
            return;
        }
        // TODO: Use the above instead of parsing again.
        const upToCursor = line.substr(0, position.character);
        const rawSubcommand = (/^\s*(([^-\s][^\s]*\s+)*)/.exec(upToCursor) || [])[1];
        if (typeof rawSubcommand !== 'string') {
            return Promise.resolve([]);
        }
        const subcommand = rawSubcommand.trim()
            .split(/\s+/);
        const args = this.getArguments(line);
        const argument = (/\s(--?[^\s]+)\s+[^-\s]*$/.exec(upToCursor) || [])[1];
        const prefix = (/(^|\s)([^\s]*)$/.exec(upToCursor) || [])[2];
        const lead = /^-*/.exec(prefix)![0];
        return this.azService.getCompletions(subcommand[0] === 'az' ? { subcommand: subcommand.slice(1).join(' '), argument, arguments: args } : {}, token.onCancellationRequested)
            .then(completions => completions.map(({ name, kind, detail, documentation, snippet, sortText }) => {
                const item = new CompletionItem(name, completionKinds[kind]);
                if (snippet) {
                    item.insertText = new SnippetString(snippet);
                } else if (lead) {
                    item.insertText = name.substr(lead.length);
                }
                if (detail) {
                    item.detail = detail;
                }
                if (documentation) {
                    item.documentation = documentation;
                }
                if (sortText) {
                    item.sortText = sortText;
                }
                return item;
            }));
    }

    private getArguments(line: string) {
        const args: Arguments = {};
        let name: string | undefined;
        for (const match of allMatches(/-[^\s"']*|"[^"]*"|'[^']*'|[^\s"']+/g, line, 0)) {
            if (match.startsWith('-')) {
                name = match as string;
                if (!(name in args)) {
                    args[name] = null;
                }
            } else {
                if (name) {
                    args[name] = match;
                }
                name = undefined;
            }
        }
        return args;
    }
}

class AzHoverProvider implements HoverProvider {

    constructor(private azService: AzService) {
    }

    provideHover(document: TextDocument, position: Position, token: CancellationToken): ProviderResult<Hover> {
        const line = document.lineAt(position.line).text;
        const command = parse(line);
        const list = command.subcommand;
        if (list.length && list[0].text === 'az') {
            const node = findNode(command, position.character);
            if (node) {
                if (node.kind === 'subcommand') {
                    const i = list.indexOf(node);
                    if (i > 0) {
                        const subcommand = list.slice(1, i + 1)
                            .map(node => node.text).join(' ');
                        return this.azService.getHover({ subcommand }, token.onCancellationRequested)
                            .then(text => text && new Hover(text.paragraphs, new Range(position.line, node.offset, position.line, node.offset + node.length)));
                    }
                } else if (node.kind === 'argument_name') {
                    const subcommand = command.subcommand.slice(1)
                        .map(node => node.text).join(' ');
                    return this.azService.getHover({ subcommand, argument: node.text }, token.onCancellationRequested)
                        .then(text => text && new Hover(text.paragraphs, new Range(position.line, node.offset, position.line, node.offset + node.length)));
                }
            }
        }
    }
}

class RunLineInTerminal {

    private disposables: Disposable[] = [];

    constructor() {
        this.disposables.push(commands.registerTextEditorCommand('ms-azurecli.runLineInTerminal', editor => this.run(editor)));
    }

    private run(editor: TextEditor) {
        return commands.executeCommand('workbench.action.terminal.runSelectedText');
    }

    dispose() {
        this.disposables.forEach(disposable => disposable.dispose());
    }
}

class RunLineInEditor {

    private resultDocument: TextDocument | undefined;
    private parsedResult: object | undefined;
    private queryEnabled = false;
    private query: string | undefined;
    private disposables: Disposable[] = [];
    private commandRunningStatusBarItem: StatusBarItem;
    private statusBarUpdateInterval!: NodeJS.Timer;
    private statusBarSpinner = spinner();
    private hideStatusBarItemTimeout! : NodeJS.Timeout;
    private statusBarItemText : string = '';

    constructor(private status: StatusBarInfo) {
        this.disposables.push(commands.registerTextEditorCommand('ms-azurecli.toggleLiveQuery', editor => this.toggleQuery(editor)));
        this.disposables.push(commands.registerTextEditorCommand('ms-azurecli.runLineInEditor', editor => this.run(editor)));
        this.disposables.push(workspace.onDidCloseTextDocument(document => this.close(document)));
        this.disposables.push(workspace.onDidChangeTextDocument(event => this.change(event)));

        this.commandRunningStatusBarItem = window.createStatusBarItem(StatusBarAlignment.Left);
        this.disposables.push(this.commandRunningStatusBarItem);
    }

    private runningCommandCount : number = 0;
    private run(source: TextEditor) {
<<<<<<< HEAD
        const command = this.GetSelectedCommand(source);
        if (command.length > 0)
        {
            this.runningCommandCount += 1;
            const t0 = Date.now();
            if (this.runningCommandCount === 1)
            {
                this.statusBarItemText = `Azure CLI: Waiting for response`;
                this.statusBarUpdateInterval = setInterval(() => {
                    if (this.runningCommandCount === 1)
                    {
                        this.commandRunningStatusBarItem.text = `${this.statusBarItemText} ${this.statusBarSpinner()}`;
                    }
                    else
                    {
                        this.commandRunningStatusBarItem.text = `${this.statusBarItemText} [${this.runningCommandCount}] ${this.statusBarSpinner()}`;
                    }
                }, 50);
            }
            this.commandRunningStatusBarItem.show();
            clearTimeout(this.hideStatusBarItemTimeout);

            this.parsedResult = undefined;
            this.query = undefined; // TODO
            return this.findResultDocument()
                .then(document => window.showTextDocument(document, ViewColumn.Two, true))
                .then(target => replaceContent(target, JSON.stringify({ 'Running command': command }) + '\n')
                    .then(() => exec(command))
                    .then(({ stdout }) => stdout, ({ stdout, stderr }) => JSON.stringify({ stderr, stdout }, null, '    '))
                    .then(content => replaceContent(target, content)
                            .then(() => this.parsedResult = JSON.parse(content))
                            .then(undefined, err => {})
                    )
                    .then(() => this.commandFinished(t0))
                )
                .then(undefined, console.error);
        }
    }

    private GetSelectedCommand(source: TextEditor)
    {
        if (source.selection.isEmpty)
        {
            //const cursor = source.selection.active;
            //var lineNumber = source.document.lineAt(source.selection.active).lineNumber;

            var lineNumber = source.selection.active.line;
            if (source.document.lineAt(lineNumber).text.length === 0)
            {
                window.showInformationMessage<any>("Please put the cursor on a line that contains a command.");
                return "";
            }
            
            // find the start of the command (if necessary)
            while(!source.document.lineAt(lineNumber).text.trim().toLowerCase().startsWith("az"))
            {
                lineNumber--;
            }

            var command = this.StripComments(source.document.lineAt(lineNumber).text);

            // using backtick (`) as continuation character
            while (command.trim().endsWith("`"))
            {
                // concatenate all lines into a single command
                lineNumber ++;
                command = command.replace("`", "") + this.StripComments(source.document.lineAt(lineNumber).text);
            }
            return command;
        }
        else
        {
            // execute only the selected text
            const selectionStart = source.selection.start;
            const selectionEnd = source.selection.end;
            if (selectionStart.line === selectionEnd.line)
            {
                return this.StripComments(source.document.getText(new Range(selectionStart, selectionEnd)));
            }
            else
            {
                command = this.StripComments(source.document.lineAt(selectionStart.line).text.substring(selectionStart.character));
                for (let index = selectionStart.line+1; index <= selectionEnd.line; index++) {
                    var line = this.StripComments(source.document.lineAt(index).text);
                    if (line.startsWith("az"))
                    {
                        window.showErrorMessage<any>("Multiple command selection not supported");
                        return "";
                    }
                    if (index === selectionEnd.line)
                    {
                        command = command.replace("`", "") + line.substring(0, selectionEnd.character);
                    }
                    else
                    {
                        command = command.replace("`", "") + line;
                    }
=======
        this.runningCommandCount += 1;
        const t0 = Date.now();
        if (this.runningCommandCount === 1)
        {
            this.statusBarItemText = `Azure CLI: Waiting for response`;
            this.statusBarUpdateInterval = setInterval(() => {
                if (this.runningCommandCount === 1)
                {
                    this.commandRunningStatusBarItem.text = `${this.statusBarItemText} ${this.statusBarSpinner()}`;
                }
                else
                {
                    this.commandRunningStatusBarItem.text = `${this.statusBarItemText} [${this.runningCommandCount}] ${this.statusBarSpinner()}`;
>>>>>>> 0ac34e22
                }
                return command;
            }
        }
    }

    private StripComments(text: string)
    {
        // allow for single line comments on the same line as the command (// or #)
        var i = text.search("//");
        if (i !== -1)
        {
            return text.substring(0, i)
        }
        i = text.search("#");
        if (i !== -1)
        {
            return text.substring(0, i)
        }

        return text;
    }

    private commandFinished(startTime: number)
    {
        this.runningCommandCount -= 1
        this.statusBarItemText = 'Azure CLI: Executed in ' + (Date.now() - startTime) + ' milliseconds';
        this.commandRunningStatusBarItem.text = this.statusBarItemText;

        if (this.runningCommandCount === 0)
        {
            clearInterval(this.statusBarUpdateInterval);

            // hide status bar item after 10 seconds to keep status bar uncluttered
            this.hideStatusBarItemTimeout = setTimeout(() => this.commandRunningStatusBarItem.hide(), 10000);
        }
    }

    private toggleQuery(source: TextEditor) {
        this.queryEnabled = !this.queryEnabled;
        this.status.liveQuery = this.queryEnabled;
        this.status.update();
        this.updateResult();
    }

    private findResultDocument() {
        const showResultInNewEditor = workspace.getConfiguration('azureCLI', null).get<boolean>('showResultInNewEditor', false)
        if (this.resultDocument && !showResultInNewEditor) {
            return Promise.resolve(this.resultDocument);
        }
        return workspace.openTextDocument({ language: 'json' })
            .then(document => this.resultDocument = document);
    }

    private close(document: TextDocument) {
        if (document === this.resultDocument) {
            this.resultDocument = undefined;
        }
    }

    private change(e: TextDocumentChangeEvent) {
        if (e.document.languageId === 'azcli' && e.contentChanges.length === 1) {
            const change = e.contentChanges[0];
            const range = change.range;
            if (range.start.line === range.end.line) {
                const line = e.document.lineAt(range.start.line).text;
                const query = this.getQueryArgument(line);
                if (query !== this.query) {
                    this.query = query;
                    if (this.queryEnabled) {
                        this.updateResult();
                    }
                }
            }
        }
    }

    private updateResult() {
        if (this.resultDocument && this.parsedResult) {
            const resultEditor = window.visibleTextEditors.find(editor => editor.document === this.resultDocument);
            if (resultEditor) {
                try {
                    const result = this.queryEnabled && this.query ? jmespath.search(this.parsedResult, this.query) : this.parsedResult;
                    replaceContent(resultEditor, JSON.stringify(result, null, '    '))
                        .then(undefined, console.error);
                } catch (err) {
                    if (!(err && err.name === 'ParserError')) {
                        // console.error(err); Ignore because jmespath sometimes fails on partial queries.
                    }
                }
            }
        }
    }

    private getQueryArgument(line: string) {
        return (/\s--query\s+("([^"]*)"|'([^']*)'|([^\s"']+))/.exec(line) as string[] || [])
            .filter(group => !!group)[2];
    }

    dispose() {
        this.disposables.forEach(disposable => disposable.dispose());
    }
}

class StatusBarInfo {

    private info: StatusBarItem;
    private status?: Status;
    public liveQuery = false;

    private timer?: NodeJS.Timer;
    private disposables: Disposable[] = [];

    constructor(private azService: AzService) {
        this.disposables.push(this.info = window.createStatusBarItem(StatusBarAlignment.Left));
        this.disposables.push(window.onDidChangeActiveTextEditor(() => this.update()));
        this.disposables.push({ dispose: () => this.timer && clearTimeout(this.timer) });
        this.refresh()
            .catch(console.error);
    }

    public async refresh() {
        if (this.timer) {
            clearTimeout(this.timer);
        }
        this.status = await this.azService.getStatus();
        this.update();
        this.timer = setTimeout(() => {
            this.refresh()
                .catch(console.error);
        }, 5000);
    }

    public update() {
        const texts: string[] = [];
        if (this.status && this.status.message) {
            texts.push(this.status.message);
        }
        if (this.liveQuery) {
            texts.push('Live Query');
        }
        this.info.text = texts.join(', ');
        const editor = window.activeTextEditor;
        const show = this.info.text && editor && editor.document.languageId === 'azcli';
        this.info[show ? 'show' : 'hide']();
    }

    dispose() {
        this.disposables.forEach(disposable => disposable.dispose());
    }
}

function allMatches(regex: RegExp, string: string, group: number) {
    return {
        [Symbol.iterator]: function* () {
            let m;
            while (m = regex.exec(string)) {
                yield m[group];
            }
        }
    }
}

function replaceContent(editor: TextEditor, content: string) {
    const document = editor.document;
    const all = new Range(new Position(0, 0), document.lineAt(document.lineCount - 1).range.end);
    const edit = new WorkspaceEdit();
    edit.replace(document.uri, all, content);
    return workspace.applyEdit(edit)
        .then(() => editor.selections = [new Selection(0, 0, 0, 0)]);
}

async function azNotFound(wrongVersion: boolean): Promise<void> {
    const message = wrongVersion ? '\'az\' >= 2.0.5 required, please update your installation.' : '\'az\' not found on PATH, please make sure it is installed.';
    const result = await window.showInformationMessage<any>(message,
        {
            title: 'Documentation',
            run: installAzureCLI
        }
    );
    if (result && result.run) {
        result.run();
    }
}

function installAzureCLI() {
    env.openExternal(Uri.parse('https://aka.ms/GetTheAzureCLI'));
}

export function deactivate() {
}<|MERGE_RESOLUTION|>--- conflicted
+++ resolved
@@ -171,7 +171,6 @@
 
     private runningCommandCount : number = 0;
     private run(source: TextEditor) {
-<<<<<<< HEAD
         const command = this.GetSelectedCommand(source);
         if (command.length > 0)
         {
@@ -215,9 +214,6 @@
     {
         if (source.selection.isEmpty)
         {
-            //const cursor = source.selection.active;
-            //var lineNumber = source.document.lineAt(source.selection.active).lineNumber;
-
             var lineNumber = source.selection.active.line;
             if (source.document.lineAt(lineNumber).text.length === 0)
             {
@@ -241,7 +237,7 @@
                 command = command.replace("`", "") + this.StripComments(source.document.lineAt(lineNumber).text);
             }
             return command;
-        }
+        } 
         else
         {
             // execute only the selected text
@@ -269,21 +265,6 @@
                     {
                         command = command.replace("`", "") + line;
                     }
-=======
-        this.runningCommandCount += 1;
-        const t0 = Date.now();
-        if (this.runningCommandCount === 1)
-        {
-            this.statusBarItemText = `Azure CLI: Waiting for response`;
-            this.statusBarUpdateInterval = setInterval(() => {
-                if (this.runningCommandCount === 1)
-                {
-                    this.commandRunningStatusBarItem.text = `${this.statusBarItemText} ${this.statusBarSpinner()}`;
-                }
-                else
-                {
-                    this.commandRunningStatusBarItem.text = `${this.statusBarItemText} [${this.runningCommandCount}] ${this.statusBarSpinner()}`;
->>>>>>> 0ac34e22
                 }
                 return command;
             }
